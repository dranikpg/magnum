--- conflicted
+++ resolved
@@ -45,15 +45,9 @@
 template<class T> std::vector<T> duplicate(const std::vector<UnsignedInt>& indices, const std::vector<T>& data) {
     std::vector<T> out;
     out.reserve(indices.size());
-<<<<<<< HEAD
     for(auto it = indices.begin(); it != indices.end(); ++it)
-        out.push_back(vertices[*it]);
-    return std::move(out);
-=======
-    for(const UnsignedInt index: indices)
-        out.push_back(data[index]);
+        out.push_back(data[*it]);
     return out;
->>>>>>> e1105300
 }
 
 }}
