--- conflicted
+++ resolved
@@ -465,13 +465,7 @@
 }
 
 template<class T> T Checker::get(ColorFormat format, ColorType type) {
-<<<<<<< HEAD
-    Image2D image(format, type);
-    framebuffer.read(Vector2i{}, Vector2i(1), image);
-    return image.data<T>()[0];
-=======
     return framebuffer.read({{}, Vector2i{1}}, {format, type}).data<T>()[0];
->>>>>>> 7d6de4ad
 }
 #endif
 
@@ -1764,14 +1758,7 @@
 }
 
 template<class T> T MultiChecker::get(ColorFormat format, ColorType type) {
-<<<<<<< HEAD
-    Image2D image(format, type);
-    /* GCC 4.5 needs explicit type here */
-    framebuffer.read(Vector2i{}, Vector2i(1), image);
-    return image.data<T>()[0];
-=======
     return framebuffer.read({{}, Vector2i{1}}, {format, type}).data<T>()[0];
->>>>>>> 7d6de4ad
 }
 #endif
 
