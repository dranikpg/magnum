#ifndef Magnum_SceneGraph_SceneGraph_h
#define Magnum_SceneGraph_SceneGraph_h
/*
    This file is part of Magnum.

    Copyright © 2010, 2011, 2012, 2013 Vladimír Vondruš <mosra@centrum.cz>

    Permission is hereby granted, free of charge, to any person obtaining a
    copy of this software and associated documentation files (the "Software"),
    to deal in the Software without restriction, including without limitation
    the rights to use, copy, modify, merge, publish, distribute, sublicense,
    and/or sell copies of the Software, and to permit persons to whom the
    Software is furnished to do so, subject to the following conditions:

    The above copyright notice and this permission notice shall be included
    in all copies or substantial portions of the Software.

    THE SOFTWARE IS PROVIDED "AS IS", WITHOUT WARRANTY OF ANY KIND, EXPRESS OR
    IMPLIED, INCLUDING BUT NOT LIMITED TO THE WARRANTIES OF MERCHANTABILITY,
    FITNESS FOR A PARTICULAR PURPOSE AND NONINFRINGEMENT. IN NO EVENT SHALL
    THE AUTHORS OR COPYRIGHT HOLDERS BE LIABLE FOR ANY CLAIM, DAMAGES OR OTHER
    LIABILITY, WHETHER IN AN ACTION OF CONTRACT, TORT OR OTHERWISE, ARISING
    FROM, OUT OF OR IN CONNECTION WITH THE SOFTWARE OR THE USE OR OTHER
    DEALINGS IN THE SOFTWARE.
*/

/** @file
 * @brief Forward declarations for Magnum::SceneGraph namespace
 */

#include "Types.h"

#include "corradeCompatibility.h"

namespace Magnum { namespace SceneGraph {

<<<<<<< HEAD
/** @todoc remove when doxygen is sane again */
#ifndef DOXYGEN_GENERATING_OUTPUT
#ifndef CORRADE_GCC45_COMPATIBILITY
=======
>>>>>>> c6d56f32
enum class AspectRatioPolicy: UnsignedByte;
#endif

template<UnsignedInt, class> class AbstractCamera;
#ifndef CORRADE_GCC46_COMPATIBILITY
template<class T> using AbstractBasicCamera2D = AbstractCamera<2, T>;
template<class T> using AbstractBasicCamera3D = AbstractCamera<3, T>;
typedef AbstractBasicCamera2D<Float> AbstractCamera2D;
typedef AbstractBasicCamera3D<Float> AbstractCamera3D;
#else
typedef AbstractCamera<2, Float> AbstractCamera2D;
typedef AbstractCamera<3, Float> AbstractCamera3D;
#endif

/* Enum CachedTransformation and CachedTransformations used only directly */

template<UnsignedInt, class> class AbstractFeature;
#ifndef CORRADE_GCC46_COMPATIBILITY
template<class T> using AbstractBasicFeature2D = AbstractFeature<2, T>;
template<class T> using AbstractBasicFeature3D = AbstractFeature<3, T>;
typedef AbstractBasicFeature2D<Float> AbstractFeature2D;
typedef AbstractBasicFeature3D<Float> AbstractFeature3D;
#else
typedef AbstractFeature<2, Float> AbstractFeature2D;
typedef AbstractFeature<3, Float> AbstractFeature3D;
#endif

/* AbstractFeatureGroup shouldn't be used directly */

template<UnsignedInt, class, class> class AbstractGroupedFeature;
#ifndef CORRADE_GCC46_COMPATIBILITY
template<class Derived, class T> using AbstractBasicGroupedFeature2D = AbstractGroupedFeature<2, Derived, T>;
template<class Derived, class T> using AbstractBasicGroupedFeature3D = AbstractGroupedFeature<3, Derived, T>;
template<class Derived> using AbstractGroupedFeature2D = AbstractBasicGroupedFeature2D<Derived, Float>;
template<class Derived> using AbstractGroupedFeature3D = AbstractBasicGroupedFeature3D<Derived, Float>;
#endif

template<UnsignedInt, class> class AbstractObject;
#ifndef CORRADE_GCC46_COMPATIBILITY
template<class T> using AbstractBasicObject2D = AbstractObject<2, T>;
template<class T> using AbstractBasicObject3D = AbstractObject<3, T>;
typedef AbstractBasicObject2D<Float> AbstractObject2D;
typedef AbstractBasicObject3D<Float> AbstractObject3D;
#else
typedef AbstractObject<2, Float> AbstractObject2D;
typedef AbstractObject<3, Float> AbstractObject3D;
#endif

#ifndef CORRADE_GCC45_COMPATIBILITY
enum class TransformationType: UnsignedByte;
#endif

template<UnsignedInt, class> class AbstractTransformation;
#ifndef CORRADE_GCC46_COMPATIBILITY
template<class T> using AbstractBasicTransformation2D = AbstractTransformation<2, T>;
template<class T> using AbstractBasicTransformation3D = AbstractTransformation<3, T>;
typedef AbstractBasicTransformation2D<Float> AbstractTransformation2D;
typedef AbstractBasicTransformation3D<Float> AbstractTransformation3D;
#else
typedef AbstractTransformation<2, Float> AbstractTransformation2D;
typedef AbstractTransformation<3, Float> AbstractTransformation3D;
#endif

template<class> class AbstractBasicTranslationRotation2D;
template<class> class AbstractBasicTranslationRotation3D;
typedef AbstractBasicTranslationRotation2D<Float> AbstractTranslationRotation2D;
typedef AbstractBasicTranslationRotation3D<Float> AbstractTranslationRotation3D;

template<class> class AbstractBasicTranslationRotationScaling2D;
template<class> class AbstractBasicTranslationRotationScaling3D;
typedef AbstractBasicTranslationRotationScaling2D<Float> AbstractTranslationRotationScaling2D;
typedef AbstractBasicTranslationRotationScaling3D<Float> AbstractTranslationRotationScaling3D;

template<UnsignedInt, class> class Animable;
#ifndef CORRADE_GCC46_COMPATIBILITY
template<class T> using BasicAnimable2D = Animable<2, T>;
template<class T> using BasicAnimable3D = Animable<3, T>;
typedef BasicAnimable2D<Float> Animable2D;
typedef BasicAnimable3D<Float> Animable3D;
#else
typedef Animable<2, Float> Animable2D;
typedef Animable<3, Float> Animable3D;
#endif

#ifndef CORRADE_GCC45_COMPATIBILITY
enum class AnimationState: UnsignedByte;
#endif

template<UnsignedInt, class> class AnimableGroup;
#ifndef CORRADE_GCC46_COMPATIBILITY
template<class T> using BasicAnimableGroup2D = AnimableGroup<2, T>;
template<class T> using BasicAnimableGroup3D = AnimableGroup<3, T>;
typedef BasicAnimableGroup2D<Float> AnimableGroup2D;
typedef BasicAnimableGroup3D<Float> AnimableGroup3D;
#else
typedef AnimableGroup<2, Float> AnimableGroup2D;
typedef AnimableGroup<3, Float> AnimableGroup3D;
#endif

template<class> class BasicCamera2D;
template<class> class BasicCamera3D;
typedef BasicCamera2D<Float> Camera2D;
typedef BasicCamera3D<Float> Camera3D;

template<UnsignedInt, class> class Drawable;
#ifndef CORRADE_GCC46_COMPATIBILITY
template<class T> using BasicDrawable2D = Drawable<2, T>;
template<class T> using BasicDrawable3D = Drawable<3, T>;
typedef BasicDrawable2D<Float> Drawable2D;
typedef BasicDrawable3D<Float> Drawable3D;
#endif

template<class> class BasicDualComplexTransformation;
template<class> class BasicDualQuaternionTransformation;
typedef BasicDualComplexTransformation<Float> DualComplexTransformation;
typedef BasicDualQuaternionTransformation<Float> DualQuaternionTransformation;

template<UnsignedInt, class, class> class FeatureGroup;
#ifndef CORRADE_GCC46_COMPATIBILITY
template<class Feature, class T> using BasicFeatureGroup2D = FeatureGroup<2, Feature, T>;
template<class Feature, class T> using BasicFeatureGroup3D = FeatureGroup<3, Feature, T>;
template<class Feature> using FeatureGroup2D = BasicFeatureGroup2D<Feature, Float>;
template<class Feature> using FeatureGroup3D = BasicFeatureGroup3D<Feature, Float>;
#endif

#ifndef CORRADE_GCC46_COMPATIBILITY
template<UnsignedInt dimensions, class T> using DrawableGroup = FeatureGroup<dimensions, Drawable<dimensions, T>, T>;
template<class T> using BasicDrawableGroup2D = DrawableGroup<2, T>;
template<class T> using BasicDrawableGroup3D = DrawableGroup<3, T>;
typedef BasicDrawableGroup2D<Float> DrawableGroup2D;
typedef BasicDrawableGroup3D<Float> DrawableGroup3D;
#else
template<UnsignedInt, class> class DrawableGroup;
typedef DrawableGroup<2, Float> DrawableGroup2D;
typedef DrawableGroup<3, Float> DrawableGroup3D;
#endif

template<class> class BasicMatrixTransformation2D;
template<class> class BasicMatrixTransformation3D;
typedef BasicMatrixTransformation2D<Float> MatrixTransformation2D;
typedef BasicMatrixTransformation3D<Float> MatrixTransformation3D;

template<class Transformation> class Object;

template<class> class BasicRigidMatrixTransformation2D;
template<class> class BasicRigidMatrixTransformation3D;
typedef BasicRigidMatrixTransformation2D<Float> RigidMatrixTransformation2D;
typedef BasicRigidMatrixTransformation3D<Float> RigidMatrixTransformation3D;

template<class Transformation> class Scene;

}}

#endif<|MERGE_RESOLUTION|>--- conflicted
+++ resolved
@@ -34,12 +34,7 @@
 
 namespace Magnum { namespace SceneGraph {
 
-<<<<<<< HEAD
-/** @todoc remove when doxygen is sane again */
-#ifndef DOXYGEN_GENERATING_OUTPUT
 #ifndef CORRADE_GCC45_COMPATIBILITY
-=======
->>>>>>> c6d56f32
 enum class AspectRatioPolicy: UnsignedByte;
 #endif
 
