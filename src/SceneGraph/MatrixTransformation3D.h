#ifndef Magnum_SceneGraph_MatrixTransformation3D_h
#define Magnum_SceneGraph_MatrixTransformation3D_h
/*
    This file is part of Magnum.

    Copyright © 2010, 2011, 2012, 2013 Vladimír Vondruš <mosra@centrum.cz>

    Permission is hereby granted, free of charge, to any person obtaining a
    copy of this software and associated documentation files (the "Software"),
    to deal in the Software without restriction, including without limitation
    the rights to use, copy, modify, merge, publish, distribute, sublicense,
    and/or sell copies of the Software, and to permit persons to whom the
    Software is furnished to do so, subject to the following conditions:

    The above copyright notice and this permission notice shall be included
    in all copies or substantial portions of the Software.

    THE SOFTWARE IS PROVIDED "AS IS", WITHOUT WARRANTY OF ANY KIND, EXPRESS OR
    IMPLIED, INCLUDING BUT NOT LIMITED TO THE WARRANTIES OF MERCHANTABILITY,
    FITNESS FOR A PARTICULAR PURPOSE AND NONINFRINGEMENT. IN NO EVENT SHALL
    THE AUTHORS OR COPYRIGHT HOLDERS BE LIABLE FOR ANY CLAIM, DAMAGES OR OTHER
    LIABILITY, WHETHER IN AN ACTION OF CONTRACT, TORT OR OTHERWISE, ARISING
    FROM, OUT OF OR IN CONNECTION WITH THE SOFTWARE OR THE USE OR OTHER
    DEALINGS IN THE SOFTWARE.
*/

/** @file
 * @brief Class Magnum::SceneGraph::BasicMatrixTransformation3D, typedef Magnum::SceneGraph::MatrixTransformation3D
 */

#include "Math/Matrix4.h"
#include "AbstractTranslationRotationScaling3D.h"
#include "Object.h"

namespace Magnum { namespace SceneGraph {

/**
@brief Three-dimensional transformation implemented using matrices

Uses Math::Matrix4 as underlying type.
@see @ref MatrixTransformation3D, @ref scenegraph, @ref BasicRigidMatrixTransformation3D, @ref BasicMatrixTransformation2D
*/
template<class T> class BasicMatrixTransformation3D: public AbstractBasicTranslationRotationScaling3D<T> {
    public:
        /** @brief Underlying transformation type */
        typedef Math::Matrix4<T> DataType;

        #ifndef DOXYGEN_GENERATING_OUTPUT
        constexpr static Math::Matrix4<T> fromMatrix(const Math::Matrix4<T>& matrix) {
            return matrix;
        }

        constexpr static Math::Matrix4<T> toMatrix(const Math::Matrix4<T>& transformation) {
            return transformation;
        }

        static Math::Matrix4<T> compose(const Math::Matrix4<T>& parent, const Math::Matrix4<T>& child) {
            return parent*child;
        }

        static Math::Matrix4<T> inverted(const Math::Matrix4<T>& transformation) {
            return transformation.inverted();
        }

        Math::Matrix4<T> transformation() const {
            return _transformation;
        }
        #endif

        /**
         * @brief Set transformation
         * @return Pointer to self (for method chaining)
         */
        Object<BasicMatrixTransformation3D<T>>* setTransformation(const Math::Matrix4<T>& transformation) {
            /* Setting transformation is forbidden for the scene */
            /** @todo Assert for this? */
            /** @todo Do this in some common code so we don't need to include Object? */
            if(!static_cast<Object<BasicMatrixTransformation3D<T>>*>(this)->isScene()) {
                _transformation = transformation;
                static_cast<Object<BasicMatrixTransformation3D<T>>*>(this)->setDirty();
            }

            return static_cast<Object<BasicMatrixTransformation3D<T>>*>(this);
        }

        /** @copydoc AbstractTranslationRotationScaling3D::resetTransformation() */
        Object<BasicMatrixTransformation3D<T>>* resetTransformation() {
            setTransformation({});
            return static_cast<Object<BasicMatrixTransformation3D<T>>*>(this);
        }

        /**
         * @brief Multiply transformation
         * @param transformation    Transformation
         * @param type              Transformation type
         * @return Pointer to self (for method chaining)
         */
        Object<BasicMatrixTransformation3D<T>>* transform(const Math::Matrix4<T>& transformation, TransformationType type = TransformationType::Global) {
            setTransformation(type == TransformationType::Global ?
                transformation*_transformation : _transformation*transformation);
            return static_cast<Object<BasicMatrixTransformation3D<T>>*>(this);
        }

        /**
         * @copydoc AbstractTranslationRotationScaling3D::translate()
         * Same as calling transform() with Matrix4::translation().
         */
        Object<BasicMatrixTransformation3D<T>>* translate(const Math::Vector3<T>& vector, TransformationType type = TransformationType::Global) {
            transform(Math::Matrix4<T>::translation(vector), type);
            return static_cast<Object<BasicMatrixTransformation3D<T>>*>(this);
        }

        /**
         * @copydoc AbstractTranslationRotationScaling3D::rotate()
         * Same as calling transform() with Matrix4::rotation().
         */
        Object<BasicMatrixTransformation3D<T>>* rotate(Math::Rad<T> angle, const Math::Vector3<T>& normalizedAxis, TransformationType type = TransformationType::Global) {
            transform(Math::Matrix4<T>::rotation(angle, normalizedAxis), type);
            return static_cast<Object<BasicMatrixTransformation3D<T>>*>(this);
        }

        /**
         * @brief Rotate object around X axis
         * @param angle             Angle (counterclockwise)
         * @param type              Transformation type
         * @return Pointer to self (for method chaining)
         *
         * Same as calling transform() with Matrix4::rotationX().
         */
        Object<BasicMatrixTransformation3D<T>>* rotateX(Math::Rad<T> angle, TransformationType type = TransformationType::Global) {
            transform(Math::Matrix4<T>::rotationX(angle), type);
            return static_cast<Object<BasicMatrixTransformation3D<T>>*>(this);
        }

        /**
         * @brief Rotate object around Y axis
         * @param angle             Angle (counterclockwise)
         * @param type              Transformation type
         * @return Pointer to self (for method chaining)
         *
         * Same as calling transform() with Matrix4::rotationY().
         */
        Object<BasicMatrixTransformation3D<T>>* rotateY(Math::Rad<T> angle, TransformationType type = TransformationType::Global) {
            transform(Math::Matrix4<T>::rotationY(angle), type);
            return static_cast<Object<BasicMatrixTransformation3D<T>>*>(this);
        }

        /**
         * @brief Rotate object around Z axis
         * @param angle             Angle (counterclockwise)
         * @param type              Transformation type
         * @return Pointer to self (for method chaining)
         *
         * Same as calling transform() with Matrix4::rotationZ().
         */
        Object<BasicMatrixTransformation3D<T>>* rotateZ(Math::Rad<T> angle, TransformationType type = TransformationType::Global) {
            transform(Math::Matrix4<T>::rotationZ(angle), type);
            return static_cast<Object<BasicMatrixTransformation3D<T>>*>(this);
        }

        /**
         * @copydoc AbstractTranslationRotationScaling3D::scale()
         * Same as calling transform() with Matrix4::scaling().
         */
        Object<BasicMatrixTransformation3D<T>>* scale(const Math::Vector3<T>& vector, TransformationType type = TransformationType::Global) {
            transform(Math::Matrix4<T>::scaling(vector), type);
            return static_cast<Object<BasicMatrixTransformation3D<T>>*>(this);
        }

        /**
         * @brief Reflect object
         * @param normal    Normal of the plane through which to reflect
         *      (normalized)
         * @param type      Transformation type
         * @return Pointer to self (for method chaining)
         *
         * Same as calling transform() with Matrix4::reflection().
         */
        Object<BasicMatrixTransformation3D<T>>* reflect(const Math::Vector3<T>& normal, TransformationType type = TransformationType::Global) {
            transform(Math::Matrix4<T>::reflection(normal), type);
            return static_cast<Object<BasicMatrixTransformation3D<T>>*>(this);
        }

    protected:
        /* Allow construction only from Object */
<<<<<<< HEAD
        explicit MatrixTransformation3D();
=======
        explicit BasicMatrixTransformation3D() = default;
>>>>>>> c3de32e5

    private:
        void doResetTransformation() override final { resetTransformation(); }

        void doTranslate(const Math::Vector3<T>& vector, TransformationType type) override final {
            translate(vector, type);
        }

        void doRotate(Math::Rad<T> angle, const Math::Vector3<T>& normalizedAxis, TransformationType type) override final {
            rotate(angle, normalizedAxis, type);
        }

        void doRotateX(Math::Rad<T> angle, TransformationType type) override final {
            rotateX(angle, type);
        }

        void doRotateY(Math::Rad<T> angle, TransformationType type) override final {
            rotateY(angle, type);
        }

        void doRotateZ(Math::Rad<T> angle, TransformationType type) override final {
            rotateZ(angle, type);
        }

        void doScale(const Math::Vector3<T>& vector, TransformationType type) override final {
            scale(vector, type);
        }

        Math::Matrix4<T> _transformation;
};

<<<<<<< HEAD
template<class T> inline MatrixTransformation3D<T>::MatrixTransformation3D() = default;
=======
/**
@brief Three-dimensional transformation for float scenes implemented using matrices

@see @ref MatrixTransformation2D
*/
typedef BasicMatrixTransformation3D<Float> MatrixTransformation3D;
>>>>>>> c3de32e5

}}

#endif<|MERGE_RESOLUTION|>--- conflicted
+++ resolved
@@ -183,11 +183,7 @@
 
     protected:
         /* Allow construction only from Object */
-<<<<<<< HEAD
-        explicit MatrixTransformation3D();
-=======
-        explicit BasicMatrixTransformation3D() = default;
->>>>>>> c3de32e5
+        explicit BasicMatrixTransformation3D();
 
     private:
         void doResetTransformation() override final { resetTransformation(); }
@@ -219,16 +215,14 @@
         Math::Matrix4<T> _transformation;
 };
 
-<<<<<<< HEAD
-template<class T> inline MatrixTransformation3D<T>::MatrixTransformation3D() = default;
-=======
+template<class T> inline BasicMatrixTransformation3D<T>::BasicMatrixTransformation3D() = default;
+
 /**
 @brief Three-dimensional transformation for float scenes implemented using matrices
 
 @see @ref MatrixTransformation2D
 */
 typedef BasicMatrixTransformation3D<Float> MatrixTransformation3D;
->>>>>>> c3de32e5
 
 }}
 
