/*
    This file is part of Magnum.

    Copyright © 2010, 2011, 2012, 2013 Vladimír Vondruš <mosra@centrum.cz>

    Permission is hereby granted, free of charge, to any person obtaining a
    copy of this software and associated documentation files (the "Software"),
    to deal in the Software without restriction, including without limitation
    the rights to use, copy, modify, merge, publish, distribute, sublicense,
    and/or sell copies of the Software, and to permit persons to whom the
    Software is furnished to do so, subject to the following conditions:

    The above copyright notice and this permission notice shall be included
    in all copies or substantial portions of the Software.

    THE SOFTWARE IS PROVIDED "AS IS", WITHOUT WARRANTY OF ANY KIND, EXPRESS OR
    IMPLIED, INCLUDING BUT NOT LIMITED TO THE WARRANTIES OF MERCHANTABILITY,
    FITNESS FOR A PARTICULAR PURPOSE AND NONINFRINGEMENT. IN NO EVENT SHALL
    THE AUTHORS OR COPYRIGHT HOLDERS BE LIABLE FOR ANY CLAIM, DAMAGES OR OTHER
    LIABILITY, WHETHER IN AN ACTION OF CONTRACT, TORT OR OTHERWISE, ARISING
    FROM, OUT OF OR IN CONNECTION WITH THE SOFTWARE OR THE USE OR OTHER
    DEALINGS IN THE SOFTWARE.
*/

#include "AbstractTexture.h"

#include "Buffer.h"
#include "BufferImage.h"
#include "Context.h"
#include "Extensions.h"
#include "Image.h"
#include "ImageFormat.h"
#include "TextureFormat.h"
#include "Implementation/State.h"
#include "Implementation/TextureState.h"

namespace Magnum {

AbstractTexture::BindImplementation AbstractTexture::bindImplementation =
    &AbstractTexture::bindImplementationDefault;
AbstractTexture::ParameteriImplementation AbstractTexture::parameteriImplementation =
    &AbstractTexture::parameterImplementationDefault;
AbstractTexture::ParameterfImplementation AbstractTexture::parameterfImplementation =
    &AbstractTexture::parameterImplementationDefault;
AbstractTexture::ParameterfvImplementation AbstractTexture::parameterfvImplementation =
    &AbstractTexture::parameterImplementationDefault;
#ifndef MAGNUM_TARGET_GLES
AbstractTexture::GetLevelParameterivImplementation AbstractTexture::getLevelParameterivImplementation =
    &AbstractTexture::getLevelParameterImplementationDefault;
#endif
AbstractTexture::MipmapImplementation AbstractTexture::mipmapImplementation =
    &AbstractTexture::mipmapImplementationDefault;
#ifndef MAGNUM_TARGET_GLES
AbstractTexture::Storage1DImplementation AbstractTexture::storage1DImplementation =
    &AbstractTexture::storageImplementationFallback;
#endif
AbstractTexture::Storage2DImplementation AbstractTexture::storage2DImplementation =
    &AbstractTexture::storageImplementationFallback;
AbstractTexture::Storage3DImplementation AbstractTexture::storage3DImplementation =
    &AbstractTexture::storageImplementationFallback;
#ifndef MAGNUM_TARGET_GLES
AbstractTexture::GetImageImplementation AbstractTexture::getImageImplementation =
    &AbstractTexture::getImageImplementationDefault;
AbstractTexture::Image1DImplementation AbstractTexture::image1DImplementation =
    &AbstractTexture::imageImplementationDefault;
#endif
AbstractTexture::Image2DImplementation AbstractTexture::image2DImplementation =
    &AbstractTexture::imageImplementationDefault;
AbstractTexture::Image3DImplementation AbstractTexture::image3DImplementation =
    &AbstractTexture::imageImplementationDefault;
#ifndef MAGNUM_TARGET_GLES
AbstractTexture::SubImage1DImplementation AbstractTexture::subImage1DImplementation =
    &AbstractTexture::subImageImplementationDefault;
#endif
AbstractTexture::SubImage2DImplementation AbstractTexture::subImage2DImplementation =
    &AbstractTexture::subImageImplementationDefault;
AbstractTexture::SubImage3DImplementation AbstractTexture::subImage3DImplementation =
    &AbstractTexture::subImageImplementationDefault;

AbstractTexture::InvalidateImageImplementation AbstractTexture::invalidateImageImplementation = &AbstractTexture::invalidateImageImplementationNoOp;
AbstractTexture::InvalidateSubImageImplementation AbstractTexture::invalidateSubImageImplementation = &AbstractTexture::invalidateSubImageImplementationNoOp;

Int AbstractTexture::maxSupportedLayerCount() {
    return Context::current()->state().texture->maxSupportedLayerCount;
}

void AbstractTexture::destroy() {
    /* Moved out */
    if(!_id) return;

    /* Remove all bindings */
<<<<<<< HEAD
    std::vector<GLuint>& bindings = Context::current()->state()->texture->bindings;
    for(auto it = bindings.begin(); it != bindings.end(); ++it)
        if(*it == _id) *it = 0;
=======
    for(GLuint& binding: Context::current()->state().texture->bindings)
        if(binding == _id) binding = 0;
>>>>>>> 1102232a

    glDeleteTextures(1, &_id);
}

void AbstractTexture::move() {
    _id = 0;
}

AbstractTexture::AbstractTexture(GLenum target): _target(target) {
    glGenTextures(1, &_id);
}

AbstractTexture::~AbstractTexture() { destroy(); }

AbstractTexture::AbstractTexture(AbstractTexture&& other): _target(other._target), _id(other._id) {
    other.move();
}

AbstractTexture& AbstractTexture::operator=(AbstractTexture&& other) {
    destroy();

    _target = other._target;
    _id = other._id;

    other.move();
    return *this;
}

void AbstractTexture::bind(Int layer) {
    Implementation::TextureState* const textureState = Context::current()->state().texture;

    /* If already bound in given layer, nothing to do */
    if(textureState->bindings[layer] == _id) return;

    (this->*bindImplementation)(layer);
}

void AbstractTexture::bindImplementationDefault(GLint layer) {
    Implementation::TextureState* const textureState = Context::current()->state().texture;

    /* Change to given layer, if not already there */
    if(textureState->currentLayer != layer)
        glActiveTexture(GL_TEXTURE0 + (textureState->currentLayer = layer));

    /* Bind the texture to the layer */
    glBindTexture(_target, (textureState->bindings[layer] = _id));
}

#ifndef MAGNUM_TARGET_GLES
void AbstractTexture::bindImplementationDSA(GLint layer) {
    glBindMultiTextureEXT(GL_TEXTURE0 + layer, _target, (Context::current()->state().texture->bindings[layer] = _id));
}
#endif

AbstractTexture& AbstractTexture::setMinificationFilter(Sampler::Filter filter, Sampler::Mipmap mipmap) {
    #ifndef MAGNUM_TARGET_GLES
    CORRADE_ASSERT(_target != GL_TEXTURE_RECTANGLE || mipmap == Sampler::Mipmap::Base, "AbstractTexture: rectangle textures cannot have mipmaps", *this);
    #endif

    (this->*parameteriImplementation)(GL_TEXTURE_MIN_FILTER,
        static_cast<GLint>(filter)|static_cast<GLint>(mipmap));
    return *this;
}

AbstractTexture& AbstractTexture::generateMipmap() {
    #ifndef MAGNUM_TARGET_GLES
    CORRADE_ASSERT(_target != GL_TEXTURE_RECTANGLE, "AbstractTexture: rectangle textures cannot have mipmaps", *this);
    #endif

    (this->*mipmapImplementation)();
    return *this;
}

void AbstractTexture::mipmapImplementationDefault() {
    bindInternal();
    glGenerateMipmap(_target);
}

#ifndef MAGNUM_TARGET_GLES
void AbstractTexture::mipmapImplementationDSA() {
    glGenerateTextureMipmapEXT(_id, _target);
}
#endif

void AbstractTexture::bindInternal() {
    Implementation::TextureState* const textureState = Context::current()->state().texture;

    /* If the texture is already bound in current layer, nothing to do */
    if(textureState->bindings[textureState->currentLayer] == _id)
        return;

    /* Set internal layer as active if not already */
    const GLint internalLayer = textureState->maxSupportedLayerCount-1;
    if(textureState->currentLayer != internalLayer)
        glActiveTexture(GL_TEXTURE0 + (textureState->currentLayer = internalLayer));

    /* Bind the texture to internal layer, if not already */
    if(textureState->bindings[internalLayer] != _id)
        glBindTexture(_target, (textureState->bindings[internalLayer] = _id));
}

void AbstractTexture::initializeContextBasedFunctionality(Context& context) {
    Implementation::TextureState* const textureState = context.state().texture;
    GLint& value = textureState->maxSupportedLayerCount;

    /* Get the value and resize bindings array */
    glGetIntegerv(GL_MAX_COMBINED_TEXTURE_IMAGE_UNITS, &value);
    textureState->bindings.resize(value);

    #ifndef MAGNUM_TARGET_GLES
    if(context.isExtensionSupported<Extensions::GL::EXT::direct_state_access>()) {
        Debug() << "AbstractTexture: using" << Extensions::GL::EXT::direct_state_access::string() << "features";

        bindImplementation = &AbstractTexture::bindImplementationDSA;
        parameteriImplementation = &AbstractTexture::parameterImplementationDSA;
        parameterfImplementation = &AbstractTexture::parameterImplementationDSA;
        parameterfvImplementation = &AbstractTexture::parameterImplementationDSA;
        getLevelParameterivImplementation = &AbstractTexture::getLevelParameterImplementationDSA;
        mipmapImplementation = &AbstractTexture::mipmapImplementationDSA;
        getImageImplementation = &AbstractTexture::getImageImplementationDSA;
        image1DImplementation = &AbstractTexture::imageImplementationDSA;
        image2DImplementation = &AbstractTexture::imageImplementationDSA;
        image3DImplementation = &AbstractTexture::imageImplementationDSA;
        subImage1DImplementation = &AbstractTexture::subImageImplementationDSA;
        subImage2DImplementation = &AbstractTexture::subImageImplementationDSA;
        subImage3DImplementation = &AbstractTexture::subImageImplementationDSA;
    }

    if(context.isExtensionSupported<Extensions::GL::ARB::invalidate_subdata>()) {
        Debug() << "AbstractTexture: using" << Extensions::GL::ARB::invalidate_subdata::string() << "features";

        invalidateImageImplementation = &AbstractTexture::invalidateImageImplementationARB;
        invalidateSubImageImplementation = &AbstractTexture::invalidateSubImageImplementationARB;
    }

    if(context.isExtensionSupported<Extensions::GL::ARB::robustness>() &&
       !context.isExtensionSupported<Extensions::GL::EXT::direct_state_access>()) {
        Debug() << "AbstractTexture: using" << Extensions::GL::ARB::robustness::string() << "features";

        getImageImplementation = &AbstractTexture::getImageImplementationRobustness;
    }

    if(context.isExtensionSupported<Extensions::GL::ARB::texture_storage>()) {
        Debug() << "AbstractTexture: using" << Extensions::GL::ARB::texture_storage::string() << "features";

        if(context.isExtensionSupported<Extensions::GL::EXT::direct_state_access>()) {
            storage1DImplementation = &AbstractTexture::storageImplementationDSA;
            storage2DImplementation = &AbstractTexture::storageImplementationDSA;
            storage3DImplementation = &AbstractTexture::storageImplementationDSA;
        } else {
            storage1DImplementation = &AbstractTexture::storageImplementationDefault;
            storage2DImplementation = &AbstractTexture::storageImplementationDefault;
            storage3DImplementation = &AbstractTexture::storageImplementationDefault;
        }
    }
    #endif
}

ImageFormat AbstractTexture::imageFormatForInternalFormat(const TextureFormat internalFormat) {
    switch(internalFormat) {
        case TextureFormat::Red:
        #ifndef MAGNUM_TARGET_GLES2
        case TextureFormat::R8:
        case TextureFormat::R8Snorm:
        #endif
        #ifndef MAGNUM_TARGET_GLES
        case TextureFormat::R16:
        case TextureFormat::R16Snorm:
        #endif
        #ifndef MAGNUM_TARGET_GLES2
        case TextureFormat::R16F:
        case TextureFormat::R32F:
        #endif
        #ifndef MAGNUM_TARGET_GLES
        case TextureFormat::CompressedRed:
        case TextureFormat::CompressedRedRtgc1:
        case TextureFormat::CompressedSignedRedRgtc1:
        #endif
            return ImageFormat::Red;

        #ifndef MAGNUM_TARGET_GLES2
        case TextureFormat::R8UI:
        case TextureFormat::R8I:
        case TextureFormat::R16UI:
        case TextureFormat::R16I:
        case TextureFormat::R32UI:
        case TextureFormat::R32I:
            return ImageFormat::RedInteger;
        #endif

        case TextureFormat::RG:
        #ifndef MAGNUM_TARGET_GLES2
        case TextureFormat::RG8:
        case TextureFormat::RG8Snorm:
        #endif
        #ifndef MAGNUM_TARGET_GLES
        case TextureFormat::RG16:
        case TextureFormat::RG16Snorm:
        #endif
        #ifndef MAGNUM_TARGET_GLES2
        case TextureFormat::RG16F:
        case TextureFormat::RG32F:
        #endif
        #ifndef MAGNUM_TARGET_GLES
        case TextureFormat::CompressedRG:
        case TextureFormat::CompressedRGRgtc2:
        case TextureFormat::CompressedSignedRGRgtc2:
        #endif
            return ImageFormat::RG;

        #ifndef MAGNUM_TARGET_GLES2
        case TextureFormat::RG8UI:
        case TextureFormat::RG8I:
        case TextureFormat::RG16UI:
        case TextureFormat::RG16I:
        case TextureFormat::RG32UI:
        case TextureFormat::RG32I:
            return ImageFormat::RGInteger;
        #endif

        case TextureFormat::RGB:
        case TextureFormat::RGB8:
        #ifndef MAGNUM_TARGET_GLES2
        case TextureFormat::RGB8Snorm:
        #endif
        #ifndef MAGNUM_TARGET_GLES
        case TextureFormat::RGB16:
        case TextureFormat::RGB16Snorm:
        #endif
        #ifndef MAGNUM_TARGET_GLES2
        case TextureFormat::RGB16F:
        case TextureFormat::RGB32F:
        #endif
        #ifndef MAGNUM_TARGET_GLES
        case TextureFormat::R3B3G2:
        case TextureFormat::RGB4:
        case TextureFormat::RGB5:
        #endif
        case TextureFormat::RGB565:
        #ifndef MAGNUM_TARGET_GLES3
        case TextureFormat::RGB10:
        #endif
        #ifndef MAGNUM_TARGET_GLES
        case TextureFormat::RGB12:
        #endif
        #ifndef MAGNUM_TARGET_GLES2
        case TextureFormat::R11FG11FB10F:
        case TextureFormat::RGB9E5:
        #endif
        #ifndef MAGNUM_TARGET_GLES3
        case TextureFormat::SRGB:
        #endif
        #ifndef MAGNUM_TARGET_GLES2
        case TextureFormat::SRGB8:
        #endif
        #ifndef MAGNUM_TARGET_GLES
        case TextureFormat::CompressedRGB:
        case TextureFormat::CompressedRGBBptcUnsignedFloat:
        case TextureFormat::CompressedRGBBptcSignedFloat:
        #endif
            return ImageFormat::RGB;

        #ifndef MAGNUM_TARGET_GLES2
        case TextureFormat::RGB8UI:
        case TextureFormat::RGB8I:
        case TextureFormat::RGB16UI:
        case TextureFormat::RGB16I:
        case TextureFormat::RGB32UI:
        case TextureFormat::RGB32I:
            return ImageFormat::RGBInteger;
        #endif

        case TextureFormat::RGBA:
        case TextureFormat::RGBA8:
        #ifndef MAGNUM_TARGET_GLES2
        case TextureFormat::RGBA8Snorm:
        #endif
        #ifndef MAGNUM_TARGET_GLES
        case TextureFormat::RGBA16:
        case TextureFormat::RGBA16Snorm:
        #endif
        #ifndef MAGNUM_TARGET_GLES2
        case TextureFormat::RGBA16F:
        case TextureFormat::RGBA32F:
        #endif
        #ifndef MAGNUM_TARGET_GLES
        case TextureFormat::RGBA2:
        #endif
        case TextureFormat::RGBA4:
        case TextureFormat::RGB5A1:
        case TextureFormat::RGB10A2:
        #ifndef MAGNUM_TARGET_GLES
        case TextureFormat::RGBA12:
        #endif
        #ifndef MAGNUM_TARGET_GLES3
        case TextureFormat::SRGBAlpha:
        #endif
        #ifndef MAGNUM_TARGET_GLES2
        case TextureFormat::SRGB8Alpha8:
        #endif
        #ifndef MAGNUM_TARGET_GLES
        case TextureFormat::CompressedRGBA:
        case TextureFormat::CompressedRGBABptcUnorm:
        case TextureFormat::CompressedSRGBAlphaBptcUnorm:
        #endif
            return ImageFormat::RGBA;

        #ifndef MAGNUM_TARGET_GLES2
        case TextureFormat::RGBA8UI:
        case TextureFormat::RGBA8I:
        case TextureFormat::RGBA16UI:
        case TextureFormat::RGBA16I:
        case TextureFormat::RGBA32UI:
        case TextureFormat::RGBA32I:
        case TextureFormat::RGB10A2UI:
            return ImageFormat::RGBAInteger;
        #endif

        #ifdef MAGNUM_TARGET_GLES2
        case TextureFormat::Luminance:
            return ImageFormat::Luminance;
        case TextureFormat::LuminanceAlpha:
            return ImageFormat::LuminanceAlpha;
        #endif

        case TextureFormat::DepthComponent:
        case TextureFormat::DepthComponent16:
        case TextureFormat::DepthComponent24:
        #ifndef MAGNUM_TARGET_GLES3
        case TextureFormat::DepthComponent32:
        #endif
        #ifndef MAGNUM_TARGET_GLES2
        case TextureFormat::DepthComponent32F:
        #endif
            return ImageFormat::DepthComponent;

        #ifndef MAGNUM_TARGET_GLES
        case TextureFormat::StencilIndex8:
            return ImageFormat::StencilIndex;
        #endif

        case TextureFormat::DepthStencil:
        case TextureFormat::Depth24Stencil8:
        #ifndef MAGNUM_TARGET_GLES2
        case TextureFormat::Depth32FStencil8:
        #endif
            return ImageFormat::DepthStencil;
    }

    CORRADE_ASSERT_UNREACHABLE();
}

ImageType AbstractTexture::imageTypeForInternalFormat(const TextureFormat internalFormat) {
    switch(internalFormat) {
        case TextureFormat::Red:
        case TextureFormat::RG:
        case TextureFormat::RGB:
        case TextureFormat::RGBA:
        #ifndef MAGNUM_TARGET_GLES2
        case TextureFormat::R8:
        case TextureFormat::RG8:
        #endif
        case TextureFormat::RGB8:
        case TextureFormat::RGBA8:
        #ifndef MAGNUM_TARGET_GLES2
        case TextureFormat::R8UI:
        case TextureFormat::RG8UI:
        case TextureFormat::RGB8UI:
        case TextureFormat::RGBA8UI:
        #endif
        #ifdef MAGNUM_TARGET_GLES2
        case TextureFormat::Luminance:
        case TextureFormat::LuminanceAlpha:
        #endif
        #ifndef MAGNUM_TARGET_GLES3
        case TextureFormat::SRGB:
        case TextureFormat::SRGBAlpha:
        #endif
        #ifndef MAGNUM_TARGET_GLES2
        case TextureFormat::SRGB8:
        case TextureFormat::SRGB8Alpha8:
        #endif
        #ifndef MAGNUM_TARGET_GLES
        case TextureFormat::RGBA2: /**< @todo really? */
        case TextureFormat::CompressedRed:
        case TextureFormat::CompressedRG:
        case TextureFormat::CompressedRGB:
        case TextureFormat::CompressedRGBA:
        case TextureFormat::CompressedRedRtgc1:
        case TextureFormat::CompressedRGRgtc2:
        case TextureFormat::CompressedRGBABptcUnorm:
        case TextureFormat::CompressedSRGBAlphaBptcUnorm:
        #endif
            return ImageType::UnsignedByte;

        #ifndef MAGNUM_TARGET_GLES2
        case TextureFormat::R8Snorm:
        case TextureFormat::RG8Snorm:
        case TextureFormat::RGB8Snorm:
        case TextureFormat::RGBA8Snorm:
        case TextureFormat::R8I:
        case TextureFormat::RG8I:
        case TextureFormat::RGB8I:
        case TextureFormat::RGBA8I:
        #ifndef MAGNUM_TARGET_GLES
        case TextureFormat::CompressedSignedRedRgtc1:
        case TextureFormat::CompressedSignedRGRgtc2:
        #endif
            return ImageType::Byte;
        #endif

        #ifndef MAGNUM_TARGET_GLES
        case TextureFormat::R16:
        case TextureFormat::RG16:
        case TextureFormat::RGB16:
        case TextureFormat::RGBA16:
        #endif
        #ifndef MAGNUM_TARGET_GLES2
        case TextureFormat::R16UI:
        case TextureFormat::RG16UI:
        case TextureFormat::RGB16UI:
        case TextureFormat::RGBA16UI:
        #endif
        #ifndef MAGNUM_TARGET_GLES
        case TextureFormat::RGB12: /**< @todo really? */
        #endif
        case TextureFormat::RGBA4: /**< @todo really? */
        #ifndef MAGNUM_TARGET_GLES
        case TextureFormat::RGBA12: /**< @todo really? */
        #endif
            return ImageType::UnsignedShort;

        #ifndef MAGNUM_TARGET_GLES2
        #ifndef MAGNUM_TARGET_GLES
        case TextureFormat::R16Snorm:
        case TextureFormat::RG16Snorm:
        case TextureFormat::RGB16Snorm:
        case TextureFormat::RGBA16Snorm:
        #endif
        case TextureFormat::R16I:
        case TextureFormat::RG16I:
        case TextureFormat::RGB16I:
        case TextureFormat::RGBA16I:
            return ImageType::Short;
        #endif

        #ifndef MAGNUM_TARGET_GLES2
        case TextureFormat::R16F:
        case TextureFormat::RG16F:
        case TextureFormat::RGB16F:
        case TextureFormat::RGBA16F:
            return ImageType::HalfFloat;

        case TextureFormat::R32UI:
        case TextureFormat::RG32UI:
        case TextureFormat::RGB32UI:
        case TextureFormat::RGBA32UI:
            return ImageType::UnsignedInt;

        case TextureFormat::R32I:
        case TextureFormat::RG32I:
        case TextureFormat::RGB32I:
        case TextureFormat::RGBA32I:
            return ImageType::Int;

        case TextureFormat::R32F:
        case TextureFormat::RG32F:
        case TextureFormat::RGB32F:
        case TextureFormat::RGBA32F:
        #ifndef MAGNUM_TARGET_GLES
        case TextureFormat::CompressedRGBBptcUnsignedFloat:
        case TextureFormat::CompressedRGBBptcSignedFloat:
        #endif
            return ImageType::Float;
        #endif

        #ifndef MAGNUM_TARGET_GLES
        case TextureFormat::R3B3G2:
            return ImageType::UnsignedByte332;
        case TextureFormat::RGB4:
            return ImageType::UnsignedShort4444;
        #endif

        #ifndef MAGNUM_TARGET_GLES
        case TextureFormat::RGB5:
        #endif
        case TextureFormat::RGB5A1:
            return ImageType::UnsignedShort5551;

        case TextureFormat::RGB565:
            return ImageType::UnsignedShort565;

        #ifndef MAGNUM_TARGET_GLES3
        case TextureFormat::RGB10:
        #endif
        case TextureFormat::RGB10A2:
        #ifndef MAGNUM_TARGET_GLES2
        case TextureFormat::RGB10A2UI:
        #endif
            return ImageType::UnsignedInt2101010Rev; /**< @todo Rev for all? */

        #ifndef MAGNUM_TARGET_GLES2
        case TextureFormat::R11FG11FB10F:
            return ImageType::UnsignedInt10F11F11FRev;
        case TextureFormat::RGB9E5:
            return ImageType::UnsignedInt5999Rev;
        #endif

        case TextureFormat::DepthComponent16:
            return ImageType::UnsignedShort;

        case TextureFormat::DepthComponent:
        case TextureFormat::DepthComponent24:
        #ifndef MAGNUM_TARGET_GLES3
        case TextureFormat::DepthComponent32:
        #endif
            return ImageType::UnsignedInt;

        #ifndef MAGNUM_TARGET_GLES2
        case TextureFormat::DepthComponent32F:
            return ImageType::Float;
        #endif

        #ifndef MAGNUM_TARGET_GLES
        case TextureFormat::StencilIndex8:
            return ImageType::UnsignedByte;
        #endif

        case TextureFormat::DepthStencil:
        case TextureFormat::Depth24Stencil8:
            return ImageType::UnsignedInt248;

        #ifndef MAGNUM_TARGET_GLES2
        case TextureFormat::Depth32FStencil8:
            return ImageType::Float32UnsignedInt248Rev;
        #endif
    }

    CORRADE_ASSERT_UNREACHABLE();
}

void AbstractTexture::parameterImplementationDefault(GLenum parameter, GLint value) {
    bindInternal();
    glTexParameteri(_target, parameter, value);
}

#ifndef MAGNUM_TARGET_GLES
void AbstractTexture::parameterImplementationDSA(GLenum parameter, GLint value) {
    glTextureParameteriEXT(_id, _target, parameter, value);
}
#endif

void AbstractTexture::parameterImplementationDefault(GLenum parameter, GLfloat value) {
    bindInternal();
    glTexParameterf(_target, parameter, value);
}

#ifndef MAGNUM_TARGET_GLES
void AbstractTexture::parameterImplementationDSA(GLenum parameter, GLfloat value) {
    glTextureParameterfEXT(_id, _target, parameter, value);
}
#endif

void AbstractTexture::parameterImplementationDefault(GLenum parameter, const GLfloat* values) {
    bindInternal();
    glTexParameterfv(_target, parameter, values);
}

#ifndef MAGNUM_TARGET_GLES
void AbstractTexture::parameterImplementationDSA(GLenum parameter, const GLfloat* values) {
    glTextureParameterfvEXT(_id, _target, parameter, values);
}
#endif

#ifndef MAGNUM_TARGET_GLES
void AbstractTexture::getLevelParameterImplementationDefault(GLenum target, GLint level, GLenum parameter, GLint* values) {
    bindInternal();
    glGetTexLevelParameteriv(target, level, parameter, values);
}

void AbstractTexture::getLevelParameterImplementationDSA(GLenum target, GLint level, GLenum parameter, GLint* values) {
    glGetTextureLevelParameterivEXT(_id, target, level, parameter, values);
}
#endif

#ifndef MAGNUM_TARGET_GLES
void AbstractTexture::storageImplementationFallback(const GLenum target, const GLsizei levels, const TextureFormat internalFormat, const Math::Vector<1, GLsizei>& size) {
    CORRADE_INTERNAL_ASSERT(target == GL_TEXTURE_1D);

    const ImageFormat format = imageFormatForInternalFormat(internalFormat);
    const ImageType type = imageTypeForInternalFormat(internalFormat);

    auto levelSize = size;
    for(GLsizei level = 0; level != levels; ++level) {
        (this->*image1DImplementation)(target, level, internalFormat, levelSize, format, type, nullptr);
        levelSize = Math::max(Math::Vector<1, GLsizei>(1), levelSize/2);
    }
}

void AbstractTexture::storageImplementationDefault(GLenum target, GLsizei levels, TextureFormat internalFormat, const Math::Vector<1, GLsizei>& size) {
    bindInternal();
    /** @todo Re-enable when extension wrangler is available for ES2 */
    #ifndef MAGNUM_TARGET_GLES2
    glTexStorage1D(target, levels, GLenum(internalFormat), size[0]);
    #else
    //glTexStorage2DEXT(target, levels, GLenum(internalFormat), size.x(), size.y());
    static_cast<void>(target);
    static_cast<void>(levels);
    static_cast<void>(internalFormat);
    static_cast<void>(size);
    #endif
}

void AbstractTexture::storageImplementationDSA(GLenum target, GLsizei levels, TextureFormat internalFormat, const Math::Vector<1, GLsizei>& size) {
    glTextureStorage1DEXT(_id, target, levels, GLenum(internalFormat), size[0]);
}
#endif

void AbstractTexture::storageImplementationFallback(const GLenum target, const GLsizei levels, const TextureFormat internalFormat, const Vector2i& size) {
    const ImageFormat format = imageFormatForInternalFormat(internalFormat);
    const ImageType type = imageTypeForInternalFormat(internalFormat);

    /* Common code for classic types */
    #ifndef MAGNUM_TARGET_GLES
    if(target == GL_TEXTURE_2D || target == GL_TEXTURE_RECTANGLE)
    #else
    if(target == GL_TEXTURE_2D)
    #endif
    {
        Vector2i levelSize = size;
        for(GLsizei level = 0; level != levels; ++level) {
            (this->*image2DImplementation)(target, level, internalFormat, levelSize, format, type, nullptr);
            levelSize = Math::max(Vector2i(1), levelSize/2);
        }

    /* Cube map additionally needs to specify all faces */
    } else if(target == GL_TEXTURE_CUBE_MAP) {
        Vector2i levelSize = size;
        for(GLsizei level = 0; level != levels; ++level) {
            const std::initializer_list<GLenum> faces = {
                GL_TEXTURE_CUBE_MAP_POSITIVE_X,
                GL_TEXTURE_CUBE_MAP_NEGATIVE_X,
                GL_TEXTURE_CUBE_MAP_POSITIVE_Y,
                GL_TEXTURE_CUBE_MAP_NEGATIVE_Y,
                GL_TEXTURE_CUBE_MAP_POSITIVE_Z,
                GL_TEXTURE_CUBE_MAP_NEGATIVE_Z
            };
            for(auto it = faces.begin(); it != faces.end(); ++it)
                (this->*image2DImplementation)(*it, level, internalFormat, levelSize, format, type, nullptr);
            levelSize = Math::max(Vector2i(1), levelSize/2);
        }

    #ifndef MAGNUM_TARGET_GLES
    /* Array texture is not scaled in "layer" dimension */
    } else if(target == GL_TEXTURE_1D_ARRAY) {
        Vector2i levelSize = size;
        for(GLsizei level = 0; level != levels; ++level) {
            (this->*image2DImplementation)(target, level, internalFormat, levelSize, format, type, nullptr);
            levelSize.x() = Math::max(1, levelSize.x()/2);
        }
    #endif

    /* No other targets are available */
    } else CORRADE_ASSERT_UNREACHABLE();
}

void AbstractTexture::storageImplementationDefault(GLenum target, GLsizei levels, TextureFormat internalFormat, const Vector2i& size) {
    bindInternal();
    /** @todo Re-enable when extension wrangler is available for ES2 */
    #ifndef MAGNUM_TARGET_GLES2
    glTexStorage2D(target, levels, GLenum(internalFormat), size.x(), size.y());
    #else
    //glTexStorage2DEXT(target, levels, GLenum(internalFormat), size.x(), size.y());
    static_cast<void>(target);
    static_cast<void>(levels);
    static_cast<void>(internalFormat);
    static_cast<void>(size);
    #endif
}

#ifndef MAGNUM_TARGET_GLES
void AbstractTexture::storageImplementationDSA(GLenum target, GLsizei levels, TextureFormat internalFormat, const Vector2i& size) {
    glTextureStorage2DEXT(_id, target, levels, GLenum(internalFormat), size.x(), size.y());
}
#endif

void AbstractTexture::storageImplementationFallback(GLenum target, GLsizei levels, TextureFormat internalFormat, const Vector3i& size) {
    const ImageFormat format = imageFormatForInternalFormat(internalFormat);
    const ImageType type = imageTypeForInternalFormat(internalFormat);

    /* Common code for classic type */
    #ifndef MAGNUM_TARGET_GLES2
    if(target == GL_TEXTURE_3D)
    #else
    if(target == GL_TEXTURE_3D_OES)
    #endif
    {
        Vector3i levelSize = size;
        for(GLsizei level = 0; level != levels; ++level) {
            (this->*image3DImplementation)(target, level, internalFormat, levelSize, format, type, nullptr);
            levelSize = Math::max(Vector3i(1), levelSize/2);
        }

    #ifndef MAGNUM_TARGET_GLES2
    /* Array texture is not scaled in "layer" dimension */
    }
    #ifndef MAGNUM_TARGET_GLES
    else if(target == GL_TEXTURE_2D_ARRAY || target == GL_TEXTURE_CUBE_MAP_ARRAY)
    #else
    else if(target == GL_TEXTURE_2D_ARRAY)
    #endif
    {
        Vector3i levelSize = size;
        for(GLsizei level = 0; level != levels; ++level) {
            (this->*image3DImplementation)(target, level, internalFormat, levelSize, format, type, nullptr);
            levelSize.xy() = Math::max(Vector2i(1), levelSize.xy()/2);
        }
    #endif

    /* No other targets are available */
    } else CORRADE_ASSERT_UNREACHABLE();
}

void AbstractTexture::storageImplementationDefault(GLenum target, GLsizei levels, TextureFormat internalFormat, const Vector3i& size) {
    bindInternal();
    /** @todo Re-enable when extension wrangler is available for ES2 */
    #ifndef MAGNUM_TARGET_GLES2
    glTexStorage3D(target, levels, GLenum(internalFormat), size.x(), size.y(), size.z());
    #else
    //glTexStorage3DEXT(target, levels, GLenum(internalFormat), size.x(), size.y(), size.z());
    static_cast<void>(target);
    static_cast<void>(levels);
    static_cast<void>(internalFormat);
    static_cast<void>(size);
    #endif
}

#ifndef MAGNUM_TARGET_GLES
void AbstractTexture::storageImplementationDSA(GLenum target, GLsizei levels, TextureFormat internalFormat, const Vector3i& size) {
    glTextureStorage3DEXT(_id, target, levels, GLenum(internalFormat), size.x(), size.y(), size.z());
}
#endif

#ifndef MAGNUM_TARGET_GLES
void AbstractTexture::getImageImplementationDefault(const GLenum target, const GLint level, const ImageFormat format, const ImageType type, const std::size_t, GLvoid* const data) {
    bindInternal();
    glGetTexImage(target, level, GLenum(format), GLenum(type), data);
}

void AbstractTexture::getImageImplementationDSA(const GLenum target, const GLint level, const ImageFormat format, const ImageType type, const std::size_t, GLvoid* const data) {
    glGetTextureImageEXT(_id, target, level, GLenum(format), GLenum(type), data);
}

void AbstractTexture::getImageImplementationRobustness(const GLenum target, const GLint level, const ImageFormat format, const ImageType type, const std::size_t dataSize, GLvoid* const data) {
    #ifndef MAGNUM_TARGET_GLES
    bindInternal();
    glGetnTexImageARB(target, level, GLenum(format), GLenum(type), dataSize, data);
    #else
    CORRADE_INTERNAL_ASSERT(false);
    static_cast<void>(target);
    static_cast<void>(level);
    static_cast<void>(format);
    static_cast<void>(type);
    static_cast<void>(dataSize);
    static_cast<void>(data);
    #endif
}
#endif

#ifndef MAGNUM_TARGET_GLES
void AbstractTexture::imageImplementationDefault(GLenum target, GLint level, TextureFormat internalFormat, const Math::Vector<1, GLsizei>& size, ImageFormat format, ImageType type, const GLvoid* data) {
    bindInternal();
    glTexImage1D(target, level, static_cast<GLint>(internalFormat), size[0], 0, static_cast<GLenum>(format), static_cast<GLenum>(type), data);
}

void AbstractTexture::imageImplementationDSA(GLenum target, GLint level, TextureFormat internalFormat, const Math::Vector<1, GLsizei>& size, ImageFormat format, ImageType type, const GLvoid* data) {
    glTextureImage1DEXT(_id, target, level, GLint(internalFormat), size[0], 0, static_cast<GLenum>(format), static_cast<GLenum>(type), data);
}
#endif

void AbstractTexture::imageImplementationDefault(GLenum target, GLint level, TextureFormat internalFormat, const Vector2i& size, ImageFormat format, ImageType type, const GLvoid* data) {
    bindInternal();
    glTexImage2D(target, level, GLint(internalFormat), size.x(), size.y(), 0, static_cast<GLenum>(format), static_cast<GLenum>(type), data);
}

#ifndef MAGNUM_TARGET_GLES
void AbstractTexture::imageImplementationDSA(GLenum target, GLint level, TextureFormat internalFormat, const Vector2i& size, ImageFormat format, ImageType type, const GLvoid* data) {
    glTextureImage2DEXT(_id, target, level, GLint(internalFormat), size.x(), size.y(), 0, static_cast<GLenum>(format), static_cast<GLenum>(type), data);
}
#endif

void AbstractTexture::imageImplementationDefault(GLenum target, GLint level, TextureFormat internalFormat, const Vector3i& size, ImageFormat format, ImageType type, const GLvoid* data) {
    bindInternal();
    /** @todo Get some extension wrangler instead to avoid linker errors to glTexImage3D() on ES2 */
    #ifndef MAGNUM_TARGET_GLES2
    glTexImage3D(target, level, GLint(internalFormat), size.x(), size.y(), size.z(), 0, static_cast<GLenum>(format), static_cast<GLenum>(type), data);
    #else
    static_cast<void>(target);
    static_cast<void>(level);
    static_cast<void>(internalFormat);
    static_cast<void>(size);
    static_cast<void>(format);
    static_cast<void>(type);
    static_cast<void>(data);
    #endif
}

#ifndef MAGNUM_TARGET_GLES
void AbstractTexture::imageImplementationDSA(GLenum target, GLint level, TextureFormat internalFormat, const Vector3i& size, ImageFormat format, ImageType type, const GLvoid* data) {
    glTextureImage3DEXT(_id, target, level, GLint(internalFormat), size.x(), size.y(), size.z(), 0, static_cast<GLenum>(format), static_cast<GLenum>(type), data);
}
#endif

#ifndef MAGNUM_TARGET_GLES
void AbstractTexture::subImageImplementationDefault(GLenum target, GLint level, const Math::Vector<1, GLint>& offset, const Math::Vector<1, GLsizei>& size, ImageFormat format, ImageType type, const GLvoid* data) {
    bindInternal();
    glTexSubImage1D(target, level, offset[0], size[0], static_cast<GLenum>(format), static_cast<GLenum>(type), data);
}

void AbstractTexture::subImageImplementationDSA(GLenum target, GLint level, const Math::Vector<1, GLint>& offset, const Math::Vector<1, GLsizei>& size, ImageFormat format, ImageType type, const GLvoid* data) {
    glTextureSubImage1DEXT(_id, target, level, offset[0], size[0], static_cast<GLenum>(format), static_cast<GLenum>(type), data);
}
#endif

void AbstractTexture::subImageImplementationDefault(GLenum target, GLint level, const Vector2i& offset, const Vector2i& size, ImageFormat format, ImageType type, const GLvoid* data) {
    bindInternal();
    glTexSubImage2D(target, level, offset.x(), offset.y(), size.x(), size.y(), static_cast<GLenum>(format), static_cast<GLenum>(type), data);
}

#ifndef MAGNUM_TARGET_GLES
void AbstractTexture::subImageImplementationDSA(GLenum target, GLint level, const Vector2i& offset, const Vector2i& size, ImageFormat format, ImageType type, const GLvoid* data) {
    glTextureSubImage2DEXT(_id, target, level, offset.x(), offset.y(), size.x(), size.y(), static_cast<GLenum>(format), static_cast<GLenum>(type), data);
}
#endif

void AbstractTexture::subImageImplementationDefault(GLenum target, GLint level, const Vector3i& offset, const Vector3i& size, ImageFormat format, ImageType type, const GLvoid* data) {
    bindInternal();
    /** @todo Get some extension wrangler instead to avoid linker errors to glTexSubImage3D() on ES2 */
    #ifndef MAGNUM_TARGET_GLES2
    glTexSubImage3D(target, level, offset.x(), offset.y(), offset.z(), size.x(), size.y(), size.z(), static_cast<GLenum>(format), static_cast<GLenum>(type), data);
    #else
    static_cast<void>(target);
    static_cast<void>(level);
    static_cast<void>(offset);
    static_cast<void>(size);
    static_cast<void>(format);
    static_cast<void>(type);
    static_cast<void>(data);
    #endif
}

#ifndef MAGNUM_TARGET_GLES
void AbstractTexture::subImageImplementationDSA(GLenum target, GLint level, const Vector3i& offset, const Vector3i& size, ImageFormat format, ImageType type, const GLvoid* data) {
    glTextureSubImage3DEXT(_id, target, level, offset.x(), offset.y(), offset.z(), size.x(), size.y(), size.z(), static_cast<GLenum>(format), static_cast<GLenum>(type), data);
}
#endif

void AbstractTexture::invalidateImageImplementationNoOp(GLint) {}

#ifndef MAGNUM_TARGET_GLES
void AbstractTexture::invalidateImageImplementationARB(GLint level) {
    glInvalidateTexImage(_id, level);
}
#endif

void AbstractTexture::invalidateSubImageImplementationNoOp(GLint, const Vector3i&, const Vector3i&) {}

#ifndef MAGNUM_TARGET_GLES
void AbstractTexture::invalidateSubImageImplementationARB(GLint level, const Vector3i& offset, const Vector3i& size) {
    glInvalidateTexSubImage(_id, level, offset.x(), offset.y(), offset.z(), size.x(), size.y(), size.z());
}
#endif

#ifndef DOXYGEN_GENERATING_OUTPUT
#ifndef MAGNUM_TARGET_GLES
template<UnsignedInt dimensions> void AbstractTexture::image(GLenum target, GLint level, Image<dimensions>& image) {
    const Math::Vector<dimensions, Int> size = DataHelper<dimensions>::imageSize(this, target, level);
    const std::size_t dataSize = size.product()*image.pixelSize();
    char* data = new char[dataSize];
    (this->*getImageImplementation)(target, level, image.format(), image.type(), dataSize, data);
    image.setData(image.format(), image.type(), size, data);
}

template void MAGNUM_EXPORT AbstractTexture::image<1>(GLenum, GLint, Image<1>&);
template void MAGNUM_EXPORT AbstractTexture::image<2>(GLenum, GLint, Image<2>&);
template void MAGNUM_EXPORT AbstractTexture::image<3>(GLenum, GLint, Image<3>&);

template<UnsignedInt dimensions> void AbstractTexture::image(GLenum target, GLint level, BufferImage<dimensions>& image, Buffer::Usage usage) {
    const Math::Vector<dimensions, Int> size = DataHelper<dimensions>::imageSize(this, target, level);
    const std::size_t dataSize = size.product()*image.pixelSize();
    if(image.size() != size)
        image.setData(size, image.format(), image.type(), nullptr, usage);

    image.buffer().bind(Buffer::Target::PixelPack);
    (this->*getImageImplementation)(target, level, image.format(), image.type(), dataSize, nullptr);
}

template void MAGNUM_EXPORT AbstractTexture::image<1>(GLenum, GLint, BufferImage<1>&, Buffer::Usage);
template void MAGNUM_EXPORT AbstractTexture::image<2>(GLenum, GLint, BufferImage<2>&, Buffer::Usage);
template void MAGNUM_EXPORT AbstractTexture::image<3>(GLenum, GLint, BufferImage<3>&, Buffer::Usage);
#endif
#endif

#ifndef DOXYGEN_GENERATING_OUTPUT
#ifndef MAGNUM_TARGET_GLES
Math::Vector<1, GLint> AbstractTexture::DataHelper<1>::imageSize(AbstractTexture* texture, GLenum target, GLint level) {
    Math::Vector<1, GLint> value;
    (texture->*getLevelParameterivImplementation)(target, level, GL_TEXTURE_WIDTH, &value[0]);
    return value;
}

Vector2i AbstractTexture::DataHelper<2>::imageSize(AbstractTexture* texture, GLenum target, GLint level) {
    Vector2i value;
    (texture->*getLevelParameterivImplementation)(target, level, GL_TEXTURE_WIDTH, &value[0]);
    (texture->*getLevelParameterivImplementation)(target, level, GL_TEXTURE_HEIGHT, &value[1]);
    return value;
}

Vector3i AbstractTexture::DataHelper<3>::imageSize(AbstractTexture* texture, GLenum target, GLint level) {
    Vector3i value;
    (texture->*getLevelParameterivImplementation)(target, level, GL_TEXTURE_WIDTH, &value[0]);
    (texture->*getLevelParameterivImplementation)(target, level, GL_TEXTURE_HEIGHT, &value[1]);
    (texture->*getLevelParameterivImplementation)(target, level, GL_TEXTURE_DEPTH, &value[2]);
    return value;
}
#endif

#ifndef MAGNUM_TARGET_GLES
void AbstractTexture::DataHelper<1>::setImage(AbstractTexture* const texture, const GLenum target, const GLint level, const TextureFormat internalFormat, const ImageReference1D& image) {
    Buffer::unbind(Buffer::Target::PixelUnpack);
    (texture->*image1DImplementation)(target, level, internalFormat, image.size(), image.format(), image.type(), image.data());
}

void AbstractTexture::DataHelper<1>::setImage(AbstractTexture* const texture, const GLenum target, const GLint level, const TextureFormat internalFormat, BufferImage1D& image) {
    image.buffer().bind(Buffer::Target::PixelUnpack);
    (texture->*image1DImplementation)(target, level, internalFormat, image.size(), image.format(), image.type(), nullptr);
}

void AbstractTexture::DataHelper<1>::setSubImage(AbstractTexture* const texture, const GLenum target, const GLint level, const Math::Vector<1, GLint>& offset, const ImageReference1D& image) {
    Buffer::unbind(Buffer::Target::PixelUnpack);
    (texture->*subImage1DImplementation)(target, level, offset, image.size(), image.format(), image.type(), image.data());
}

void AbstractTexture::DataHelper<1>::setSubImage(AbstractTexture* const texture, const GLenum target, const GLint level, const Math::Vector<1, GLint>& offset, BufferImage1D& image) {
    image.buffer().bind(Buffer::Target::PixelUnpack);
    (texture->*subImage1DImplementation)(target, level, offset, image.size(), image.format(), image.type(), nullptr);
}
#endif

void AbstractTexture::DataHelper<2>::setImage(AbstractTexture* const texture, const GLenum target, const GLint level, const TextureFormat internalFormat, const ImageReference2D& image) {
    #ifndef MAGNUM_TARGET_GLES2
    Buffer::unbind(Buffer::Target::PixelUnpack);
    #endif
    (texture->*image2DImplementation)(target, level, internalFormat, image.size(), image.format(), image.type(), image.data());
}

#ifndef MAGNUM_TARGET_GLES2
void AbstractTexture::DataHelper<2>::setImage(AbstractTexture* const texture, const GLenum target, const GLint level, const TextureFormat internalFormat, BufferImage2D& image) {
    image.buffer().bind(Buffer::Target::PixelUnpack);
    (texture->*image2DImplementation)(target, level, internalFormat, image.size(), image.format(), image.type(), nullptr);
}
#endif

void AbstractTexture::DataHelper<2>::setSubImage(AbstractTexture* const texture, const GLenum target, const GLint level, const Vector2i& offset, const ImageReference2D& image) {
    #ifndef MAGNUM_TARGET_GLES2
    Buffer::unbind(Buffer::Target::PixelUnpack);
    #endif
    (texture->*subImage2DImplementation)(target, level, offset, image.size(), image.format(), image.type(), image.data());
}

#ifndef MAGNUM_TARGET_GLES2
void AbstractTexture::DataHelper<2>::setSubImage(AbstractTexture* const texture, const GLenum target, const GLint level, const Vector2i& offset, BufferImage2D& image) {
    image.buffer().bind(Buffer::Target::PixelUnpack);
    (texture->*subImage2DImplementation)(target, level, offset, image.size(), image.format(), image.type(), nullptr);
}
#endif

void AbstractTexture::DataHelper<3>::setImage(AbstractTexture* const texture, const GLenum target, const GLint level, const TextureFormat internalFormat, const ImageReference3D& image) {
    #ifndef MAGNUM_TARGET_GLES2
    Buffer::unbind(Buffer::Target::PixelUnpack);
    #endif
    (texture->*image3DImplementation)(target, level, internalFormat, image.size(), image.format(), image.type(), image.data());
}

#ifndef MAGNUM_TARGET_GLES2
void AbstractTexture::DataHelper<3>::setImage(AbstractTexture* const texture, const GLenum target, const GLint level, const TextureFormat internalFormat, BufferImage3D& image) {
    image.buffer().bind(Buffer::Target::PixelUnpack);
    (texture->*image3DImplementation)(target, level, internalFormat, image.size(), image.format(), image.type(), nullptr);
}
#endif

void AbstractTexture::DataHelper<3>::setSubImage(AbstractTexture* const texture, const GLenum target, const GLint level, const Vector3i& offset, const ImageReference3D& image) {
    #ifndef MAGNUM_TARGET_GLES2
    Buffer::unbind(Buffer::Target::PixelUnpack);
    #endif
    (texture->*subImage3DImplementation)(target, level, offset, image.size(), image.format(), image.type(), image.data());
}

#ifndef MAGNUM_TARGET_GLES2
void AbstractTexture::DataHelper<3>::setSubImage(AbstractTexture* const texture, const GLenum target, const GLint level, const Vector3i& offset, BufferImage3D& image) {
    image.buffer().bind(Buffer::Target::PixelUnpack);
    (texture->*subImage3DImplementation)(target, level, offset, image.size(), image.format(), image.type(), nullptr);
}
#endif

void AbstractTexture::DataHelper<2>::setWrapping(AbstractTexture* texture, const Array2D<Sampler::Wrapping>& wrapping) {
    #ifndef MAGNUM_TARGET_GLES
    CORRADE_ASSERT(texture->_target != GL_TEXTURE_RECTANGLE || ((wrapping.x() == Sampler::Wrapping::ClampToEdge || wrapping.x() == Sampler::Wrapping::ClampToBorder) && (wrapping.y() == Sampler::Wrapping::ClampToEdge || wrapping.y() == Sampler::Wrapping::ClampToEdge)), "AbstractTexture: rectangle texture wrapping must either clamp to border or to edge", );
    #endif

    (texture->*parameteriImplementation)(GL_TEXTURE_WRAP_S, static_cast<GLint>(wrapping.x()));
    (texture->*parameteriImplementation)(GL_TEXTURE_WRAP_T, static_cast<GLint>(wrapping.y()));
}

void AbstractTexture::DataHelper<3>::setWrapping(AbstractTexture* texture, const Array3D<Sampler::Wrapping>& wrapping) {
    (texture->*parameteriImplementation)(GL_TEXTURE_WRAP_S, static_cast<GLint>(wrapping.x()));
    (texture->*parameteriImplementation)(GL_TEXTURE_WRAP_T, static_cast<GLint>(wrapping.y()));
    #ifndef MAGNUM_TARGET_GLES
    (texture->*parameteriImplementation)(GL_TEXTURE_WRAP_R, static_cast<GLint>(wrapping.z()));
    #endif
}
#endif

}<|MERGE_RESOLUTION|>--- conflicted
+++ resolved
@@ -89,14 +89,9 @@
     if(!_id) return;
 
     /* Remove all bindings */
-<<<<<<< HEAD
-    std::vector<GLuint>& bindings = Context::current()->state()->texture->bindings;
+    std::vector<GLuint>& bindings = Context::current()->state().texture->bindings;
     for(auto it = bindings.begin(); it != bindings.end(); ++it)
         if(*it == _id) *it = 0;
-=======
-    for(GLuint& binding: Context::current()->state().texture->bindings)
-        if(binding == _id) binding = 0;
->>>>>>> 1102232a
 
     glDeleteTextures(1, &_id);
 }
