/*
    This file is part of Magnum.

    Copyright © 2010, 2011, 2012, 2013 Vladimír Vondruš <mosra@centrum.cz>

    Permission is hereby granted, free of charge, to any person obtaining a
    copy of this software and associated documentation files (the "Software"),
    to deal in the Software without restriction, including without limitation
    the rights to use, copy, modify, merge, publish, distribute, sublicense,
    and/or sell copies of the Software, and to permit persons to whom the
    Software is furnished to do so, subject to the following conditions:

    The above copyright notice and this permission notice shall be included
    in all copies or substantial portions of the Software.

    THE SOFTWARE IS PROVIDED "AS IS", WITHOUT WARRANTY OF ANY KIND, EXPRESS OR
    IMPLIED, INCLUDING BUT NOT LIMITED TO THE WARRANTIES OF MERCHANTABILITY,
    FITNESS FOR A PARTICULAR PURPOSE AND NONINFRINGEMENT. IN NO EVENT SHALL
    THE AUTHORS OR COPYRIGHT HOLDERS BE LIABLE FOR ANY CLAIM, DAMAGES OR OTHER
    LIABILITY, WHETHER IN AN ACTION OF CONTRACT, TORT OR OTHERWISE, ARISING
    FROM, OUT OF OR IN CONNECTION WITH THE SOFTWARE OR THE USE OR OTHER
    DEALINGS IN THE SOFTWARE.
*/

#include "Shader.h"

#include <fstream>
#include <Utility/Assert.h>

#ifdef CORRADE_TARGET_NACL_NEWLIB
#include <sstream>
#endif

/* libgles-omap3-dev_4.03.00.02-r15.6 on BeagleBoard/Ångström linux 2011.3 doesn't have GLchar */
#ifdef MAGNUM_TARGET_GLES
typedef char GLchar;
#endif

namespace Magnum {

namespace {

std::string shaderName(const Shader::Type type) {
    switch(type) {
        case Shader::Type::Vertex:                  return "vertex";
        #ifndef MAGNUM_TARGET_GLES
        case Shader::Type::Geometry:                return "geometry";
        case Shader::Type::TessellationControl:     return "tessellation control";
        case Shader::Type::TessellationEvaluation:  return "tessellation evaluation";
        case Shader::Type::Compute:                 return "compute";
        #endif
        case Shader::Type::Fragment:                return "fragment";
    }

    CORRADE_ASSERT_UNREACHABLE();
}

}

Shader::Shader(const Version version, const Type type): _type(type), _id(0) {
    _id = glCreateShader(static_cast<GLenum>(_type));

    switch(version) {
        #ifndef MAGNUM_TARGET_GLES
        case Version::GL210: sources.push_back("#version 120\n"); return;
        case Version::GL300: sources.push_back("#version 130\n"); return;
        case Version::GL310: sources.push_back("#version 140\n"); return;
        case Version::GL320: sources.push_back("#version 150\n"); return;
        case Version::GL330: sources.push_back("#version 330\n"); return;
        case Version::GL400: sources.push_back("#version 400\n"); return;
        case Version::GL410: sources.push_back("#version 410\n"); return;
        case Version::GL420: sources.push_back("#version 420\n"); return;
        case Version::GL430: sources.push_back("#version 430\n"); return;
        #else
        case Version::GLES200: sources.push_back("#version 100\n"); return;
        case Version::GLES300: sources.push_back("#version 300\n"); return;
        #endif

        case Version::None:
            CORRADE_ASSERT(false, "Shader::Shader(): unsupported version" << version, );
    }

    CORRADE_ASSERT_UNREACHABLE();
}

Shader::Shader(Shader&& other): _type(other._type), _id(other._id), sources(std::move(other.sources)) {
    other._id = 0;
}

Shader::~Shader() {
    if(_id) glDeleteShader(_id);
}

Shader& Shader::operator=(Shader&& other) {
    glDeleteShader(_id);

    _type = other._type;
    sources = std::move(other.sources);
    _id = other._id;

    other._id = 0;

    return *this;
}

Shader& Shader::addSource(std::string source) {
    if(!source.empty()) {
        #ifdef CORRADE_TARGET_NACL_NEWLIB
        std::ostringstream converter;
        converter << (sources.size()+1)/2;
        #endif

        /* Fix line numbers, so line 41 of third added file is marked as 3(41).
           Source 0 is the #version string added in constructor. */
        sources.push_back("#line 1 " +
<<<<<<< HEAD
            /* This shouldn't be ambiguous. But is. */
            #ifndef CORRADE_GCC44_COMPATIBILITY
            std::to_string((sources.size()+1)/2) +
            #else
            std::to_string(static_cast<unsigned long long int>(sources.size()+1)/2) +
=======
            #ifndef CORRADE_TARGET_NACL_NEWLIB
            std::to_string((sources.size()+1)/2) +
            #else
            converter.str() +
>>>>>>> 0c31f5db
            #endif
            '\n');
        sources.push_back(std::move(source));
    }

    return *this;
}

Shader& Shader::addFile(const std::string& filename) {
    /* Open file */
    std::ifstream file(filename.c_str());
    CORRADE_ASSERT(file.good(), "Shader file " << '\'' + filename + '\'' << " cannot be opened.", *this);

    /* Get size of shader and initialize buffer */
    file.seekg(0, std::ios::end);
    std::string source(file.tellg(), '\0');

    /* Read data, close */
    file.seekg(0, std::ios::beg);
    file.read(&source[0], source.size());
    file.close();

    /* Move to sources */
    addSource(std::move(source));

    return *this;
}

bool Shader::compile() {
    CORRADE_ASSERT(sources.size() > 1, "Shader::compile(): no files added", false);

    /* Array of sources */
    const GLchar** _sources = new const GLchar*[sources.size()];
    for(std::size_t i = 0; i != sources.size(); ++i)
        _sources[i] = static_cast<const GLchar*>(sources[i].c_str());

    /* Create shader and set its source */
    glShaderSource(_id, sources.size(), _sources, nullptr);

    /* Compile shader */
    glCompileShader(_id);
    delete _sources;

    /* Check compilation status */
    GLint success, logLength;
    glGetShaderiv(_id, GL_COMPILE_STATUS, &success);
    glGetShaderiv(_id, GL_INFO_LOG_LENGTH, &logLength);

    /* Error or warning message. The string is returned null-terminated, scrap
       the \0 at the end afterwards */
    std::string message(logLength, '\0');
    if(!message.empty()) {
        glGetShaderInfoLog(_id, message.size(), nullptr, &message[0]);
        message.resize(logLength-1);
    }

    /* Show error log */
    if(!success) {
        Error out;
        out.setFlag(Debug::NewLineAtTheEnd, false);
        out.setFlag(Debug::SpaceAfterEachValue, false);
        out << "Shader: " << shaderName(_type)
            << " shader failed to compile with the following message:\n"
            << message;

    /* Or just message, if any */
    } else if(!message.empty()) {
        Error out;
        out.setFlag(Debug::NewLineAtTheEnd, false);
        out.setFlag(Debug::SpaceAfterEachValue, false);
        out << "Shader: " << shaderName(_type)
            << " shader was successfully compiled with the following message:\n"
            << message;
    }

    return success;
}

}<|MERGE_RESOLUTION|>--- conflicted
+++ resolved
@@ -113,18 +113,13 @@
         /* Fix line numbers, so line 41 of third added file is marked as 3(41).
            Source 0 is the #version string added in constructor. */
         sources.push_back("#line 1 " +
-<<<<<<< HEAD
             /* This shouldn't be ambiguous. But is. */
             #ifndef CORRADE_GCC44_COMPATIBILITY
             std::to_string((sources.size()+1)/2) +
-            #else
+            #elif !defined(CORRADE_TARGET_NACL_NEWLIB)
             std::to_string(static_cast<unsigned long long int>(sources.size()+1)/2) +
-=======
-            #ifndef CORRADE_TARGET_NACL_NEWLIB
-            std::to_string((sources.size()+1)/2) +
             #else
             converter.str() +
->>>>>>> 0c31f5db
             #endif
             '\n');
         sources.push_back(std::move(source));
