/*
    This file is part of Magnum.

    Copyright © 2010, 2011, 2012, 2013 Vladimír Vondruš <mosra@centrum.cz>

    Permission is hereby granted, free of charge, to any person obtaining a
    copy of this software and associated documentation files (the "Software"),
    to deal in the Software without restriction, including without limitation
    the rights to use, copy, modify, merge, publish, distribute, sublicense,
    and/or sell copies of the Software, and to permit persons to whom the
    Software is furnished to do so, subject to the following conditions:

    The above copyright notice and this permission notice shall be included
    in all copies or substantial portions of the Software.

    THE SOFTWARE IS PROVIDED "AS IS", WITHOUT WARRANTY OF ANY KIND, EXPRESS OR
    IMPLIED, INCLUDING BUT NOT LIMITED TO THE WARRANTIES OF MERCHANTABILITY,
    FITNESS FOR A PARTICULAR PURPOSE AND NONINFRINGEMENT. IN NO EVENT SHALL
    THE AUTHORS OR COPYRIGHT HOLDERS BE LIABLE FOR ANY CLAIM, DAMAGES OR OTHER
    LIABILITY, WHETHER IN AN ACTION OF CONTRACT, TORT OR OTHERWISE, ARISING
    FROM, OUT OF OR IN CONNECTION WITH THE SOFTWARE OR THE USE OR OTHER
    DEALINGS IN THE SOFTWARE.
*/

#include "MagnumFont.h"

#include <sstream>
#include "Containers/Array.h"
#include "Utility/Directory.h"
#include "Utility/Unicode.h"
#include "Text/GlyphCache.h"
#include "Trade/ImageData.h"

#include "TgaImporter/TgaImporter.h"

namespace Magnum { namespace Text {

struct MagnumFont::Data {
<<<<<<< HEAD
    #ifdef CORRADE_GCC44_COMPATIBILITY
    Data(Utility::Configuration&& conf, Trade::ImageData2D&& image, int, int): conf(std::move(conf)), image(std::move(image)) {}
=======
    #ifdef CORRADE_GCC46_COMPATIBILITY
    explicit Data(Utility::Configuration&& conf, Trade::ImageData2D&& image, std::unordered_map<char32_t, UnsignedInt>&& glyphId, std::vector<Vector2>&& glyphAdvance): conf(std::move(conf)), image(std::move(image)), glyphId(std::move(glyphId)), glyphAdvance(std::move(glyphAdvance)) {}
>>>>>>> 77fbed45
    #endif

    Utility::Configuration conf;
    Trade::ImageData2D image;
    std::unordered_map<char32_t, UnsignedInt> glyphId;
    std::vector<Vector2> glyphAdvance;
};

namespace {
    class MagnumFontLayouter: public AbstractLayouter {
        public:
            explicit MagnumFontLayouter(const std::vector<Vector2>& glyphAdvance, const GlyphCache& cache, Float fontSize, Float textSize, std::vector<UnsignedInt>&& glyphs);

        private:
            std::tuple<Rectangle, Rectangle, Vector2> doRenderGlyph(UnsignedInt i) override;

            const std::vector<Vector2>& glyphAdvance;
            const GlyphCache& cache;
            const Float fontSize, textSize;
            const std::vector<UnsignedInt> glyphs;
    };
}

MagnumFont::MagnumFont(): _opened(nullptr) {}

MagnumFont::MagnumFont(PluginManager::AbstractManager* const manager, std::string plugin): AbstractFont(manager, std::move(plugin)), _opened(nullptr) {}

MagnumFont::~MagnumFont() { close(); }

auto MagnumFont::doFeatures() const -> Features { return Feature::OpenData|Feature::MultiFile|Feature::PreparedGlyphCache; }

bool MagnumFont::doIsOpened() const { return _opened; }

std::pair<Float, Float> MagnumFont::doOpenData(const std::vector<std::pair<std::string, Containers::ArrayReference<const unsigned char>>>& data, const Float) {
    /* We need just the configuration file and image file */
    if(data.size() != 2) {
        Error() << "Text::MagnumFont::openData(): wanted two files, got" << data.size();
        return {};
    }

    /* Open the configuration file */
    std::istringstream in(std::string(reinterpret_cast<const char*>(data[0].second.begin()), data[0].second.size()));
    Utility::Configuration conf(in, Utility::Configuration::Flag::SkipComments);
    if(!conf.isValid() || conf.isEmpty()) {
        Error() << "Text::MagnumFont::openData(): cannot open file" << data[0].first;
        return {};
    }

    /* Check version */
    if(conf.value<UnsignedInt>("version") != 1) {
        Error() << "Text::MagnumFont::openData(): unsupported file version, expected 1 but got"
                << conf.value<UnsignedInt>("version");
        return {};
    }

    /* Check that we have also the image file */
    if(conf.value("image") != data[1].first) {
        Error() << "Text::MagnumFont::openData(): expected file"
                << conf.value("image") << "but got" << data[1].first;
        return {};
    }

    /* Open and load image file */
    Trade::TgaImporter importer;
    if(!importer.openData(data[1].second)) {
        Error() << "Text::MagnumFont::openData(): cannot open image file";
        return {};
    }
    std::optional<Trade::ImageData2D> image = importer.image2D(0);
    if(!image) {
        Error() << "Text::MagnumFont::openData(): cannot load image file";
        return {};
    }

    return openInternal(std::move(conf), std::move(*image));
}

std::pair<Float, Float> MagnumFont::doOpenFile(const std::string& filename, Float) {
    /* Open the configuration file */
    Utility::Configuration conf(filename, Utility::Configuration::Flag::ReadOnly|Utility::Configuration::Flag::SkipComments);
    if(!conf.isValid() || conf.isEmpty()) {
        Error() << "Text::MagnumFont::openFile(): cannot open file" << filename << conf.isValid();
        return {};
    }

    /* Check version */
    if(conf.value<UnsignedInt>("version") != 1) {
        Error() << "Text::MagnumFont::openFile(): unsupported file version, expected 1 but got"
                << conf.value<UnsignedInt>("version");
        return {};
    }

    /* Open and load image file */
    const std::string imageFilename = Utility::Directory::join(Utility::Directory::path(filename), conf.value("image"));
    Trade::TgaImporter importer;
    if(!importer.openFile(imageFilename)) {
        Error() << "Text::MagnumFont::openFile(): cannot open image file" << imageFilename;
        return {};
    }
    std::optional<Trade::ImageData2D> image = importer.image2D(0);
    if(!image) {
        Error() << "Text::MagnumFont::openFile(): cannot load image file";
        return {};
    }

    return openInternal(std::move(conf), std::move(*image));
}

std::pair<Float, Float> MagnumFont::openInternal(Utility::Configuration&& conf, Trade::ImageData2D&& image) {
    /* Everything okay, save the data internally */
    _opened = new Data{std::move(conf), std::move(image), {}, {}};

    /* Glyph advances */
    const std::vector<Utility::ConfigurationGroup*> glyphs = _opened->conf.groups("glyph");
    _opened->glyphAdvance.reserve(glyphs.size());
    for(auto it = glyphs.begin(); it != glyphs.end(); ++it)
        _opened->glyphAdvance.push_back((*it)->value<Vector2>("advance"));

    /* Fill character->glyph map */
    const std::vector<Utility::ConfigurationGroup*> chars = _opened->conf.groups("char");
    for(auto it = chars.begin(); it != chars.end(); ++it) {
        const Utility::ConfigurationGroup* const c = *it;
        const UnsignedInt glyphId = c->value<UnsignedInt>("glyph");
        CORRADE_INTERNAL_ASSERT(glyphId < _opened->glyphAdvance.size());
        #ifndef CORRADE_GCC46_COMPATIBILITY
        _opened->glyphId.emplace(c->value<char32_t>("unicode"), glyphId);
        #else
        _opened->glyphId.insert({c->value<char32_t>("unicode"), glyphId});
        #endif
    }

    return {_opened->conf.value<Float>("fontSize"), _opened->conf.value<Float>("lineHeight")};
}

void MagnumFont::doClose() {
    delete _opened;
    _opened = nullptr;
}

UnsignedInt MagnumFont::doGlyphId(const char32_t character) {
    auto it = _opened->glyphId.find(character);
    return it != _opened->glyphId.end() ? it->second : 0;
}

Vector2 MagnumFont::doGlyphAdvance(const UnsignedInt glyph) {
    return glyph < _opened->glyphAdvance.size() ? _opened->glyphAdvance[glyph] : Vector2();
}

std::unique_ptr<GlyphCache> MagnumFont::doCreateGlyphCache() {
    /* Set cache image */
    std::unique_ptr<GlyphCache> cache(new Text::GlyphCache(
        _opened->conf.value<Vector2i>("originalImageSize"),
        _opened->image.size(),
        _opened->conf.value<Vector2i>("padding")));
    cache->setImage({}, _opened->image);

    /* Fill glyph map */
    const std::vector<Utility::ConfigurationGroup*> glyphs = _opened->conf.groups("glyph");
    for(std::size_t i = 0; i != glyphs.size(); ++i)
        cache->insert(i, glyphs[i]->value<Vector2i>("position"), glyphs[i]->value<Rectanglei>("rectangle"));

    return cache;
}

std::unique_ptr<AbstractLayouter> MagnumFont::doLayout(const GlyphCache& cache, Float size, const std::string& text) {
    /* Get glyph codes from characters */
    std::vector<UnsignedInt> glyphs;
    glyphs.reserve(text.size());
    for(std::size_t i = 0; i != text.size(); ) {
        UnsignedInt codepoint;
        std::tie(codepoint, i) = Utility::Unicode::nextChar(text, i);
        const auto it = _opened->glyphId.find(codepoint);
        glyphs.push_back(it == _opened->glyphId.end() ? 0 : it->second);
    }

    return std::unique_ptr<MagnumFontLayouter>(new MagnumFontLayouter(_opened->glyphAdvance, cache, this->size(), size, std::move(glyphs)));
}

namespace {

MagnumFontLayouter::MagnumFontLayouter(const std::vector<Vector2>& glyphAdvance, const GlyphCache& cache, const Float fontSize, const Float textSize, std::vector<UnsignedInt>&& glyphs): AbstractLayouter(glyphs.size()), glyphAdvance(glyphAdvance), cache(cache), fontSize(fontSize), textSize(textSize), glyphs(std::move(glyphs)) {}

std::tuple<Rectangle, Rectangle, Vector2> MagnumFontLayouter::doRenderGlyph(const UnsignedInt i) {
    /* Position of the texture in the resulting glyph, texture coordinates */
    Vector2i position;
    Rectanglei rectangle;
    std::tie(position, rectangle) = cache[glyphs[i]];

    const Rectangle texturePosition = Rectangle::fromSize(Vector2(position)/fontSize,
                                                          Vector2(rectangle.size())/fontSize);
    const Rectangle textureCoordinates(Vector2(rectangle.bottomLeft())/Vector2(cache.textureSize()),
                                       Vector2(rectangle.topRight())/Vector2(cache.textureSize()));

    /* Absolute quad position, composed from cursor position, glyph offset
       and texture position, denormalized to requested text size */
    Rectangle quadPosition = Rectangle::fromSize(
        Vector2(texturePosition.left(), texturePosition.bottom())*textSize,
        texturePosition.size()*textSize);

    /* Advance for given glyph, denormalized to requested text size */
    const Vector2 advance = glyphAdvance[glyphs[i]]*textSize/fontSize;

    return std::make_tuple(quadPosition, textureCoordinates, advance);
}

}

}}<|MERGE_RESOLUTION|>--- conflicted
+++ resolved
@@ -36,13 +36,8 @@
 namespace Magnum { namespace Text {
 
 struct MagnumFont::Data {
-<<<<<<< HEAD
-    #ifdef CORRADE_GCC44_COMPATIBILITY
-    Data(Utility::Configuration&& conf, Trade::ImageData2D&& image, int, int): conf(std::move(conf)), image(std::move(image)) {}
-=======
     #ifdef CORRADE_GCC46_COMPATIBILITY
     explicit Data(Utility::Configuration&& conf, Trade::ImageData2D&& image, std::unordered_map<char32_t, UnsignedInt>&& glyphId, std::vector<Vector2>&& glyphAdvance): conf(std::move(conf)), image(std::move(image)), glyphId(std::move(glyphId)), glyphAdvance(std::move(glyphAdvance)) {}
->>>>>>> 77fbed45
     #endif
 
     Utility::Configuration conf;
