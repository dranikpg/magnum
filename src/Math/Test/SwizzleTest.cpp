--- conflicted
+++ resolved
@@ -68,15 +68,14 @@
 
 void SwizzleTest::defaultType() {
     Vector4 orig(1, 2, 3, 4);
-<<<<<<< HEAD
-    CORRADE_COMPARE(swizzle<'b'>(orig), (Vector<1, int>(3)));
-    CORRADE_COMPARE((swizzle<'b', 'r', 'a', 'g', 'z', 'y', 'x'>(orig)), (Vector<7, int>(3, 1, 4, 2, 3, 2, 1)));
-=======
-    CORRADE_COMPARE(swizzle<'b'>(orig), Vector<1>(3));
-    CORRADE_COMPARE(swizzle(orig, "b"), Vector<1>(3));
-    CORRADE_COMPARE((swizzle<'b', 'r', 'a', 'g', 'z', 'y', 'x'>(orig)), Vector<7>(3, 1, 4, 2, 3, 2, 1));
-    CORRADE_COMPARE(swizzle(orig, "bragzyx"), Vector<7>(3, 1, 4, 2, 3, 2, 1));
->>>>>>> 63f5637c
+
+    Vector<1, int> b(3);
+    CORRADE_COMPARE(swizzle<'b'>(orig), b);
+    CORRADE_COMPARE(swizzle(orig, "b"), b);
+
+    Vector<7, int> bragzyx(3, 1, 4, 2, 3, 2, 1);
+    CORRADE_COMPARE((swizzle<'b', 'r', 'a', 'g', 'z', 'y', 'x'>(orig)), bragzyx);
+    CORRADE_COMPARE(swizzle(orig, "bragzyx"), bragzyx);
 }
 
 }}}